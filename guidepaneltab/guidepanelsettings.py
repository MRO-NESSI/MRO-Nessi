--- conflicted
+++ resolved
@@ -5,12 +5,8 @@
 import usb.core
 import wx
 
-<<<<<<< HEAD
+from keywords import keywords
 from sensors.flicam import FLICam
-=======
-from keywords import keywords
->>>>>>> d02df190
-
 DEBUG = False
 
 class GuidePanelSettings(wx.Panel):
