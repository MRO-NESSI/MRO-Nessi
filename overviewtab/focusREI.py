--- conflicted
+++ resolved
@@ -67,12 +67,7 @@
 
     @run_async
     def onOut(self, event):
-<<<<<<< HEAD
-        logevent(self.name, 'FOCUSOUT', '', 'THING!')
-        self.curr_pos.SetLabel('...')
-=======
         wx.CallAfter(self.curr_pos.SetLabel, '...')
->>>>>>> 8c148e1f
         step = self.step_size.GetValue() 
         wx.CallAfter(logevent, self.name, 'Start Focus-Out', 
                      'position -> %s \t step -> %s' % (self.curr_pos.GetLabel(), step), None)
