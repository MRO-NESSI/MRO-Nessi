import logging
import time
import wx
import wx.lib.newevent
from wx.richtext import RichTextCtrl

# create event type
wxLogEvent, EVT_WX_LOG_EVENT = wx.lib.newevent.NewEvent()


class wxLogHandler(logging.Handler):
    """
    A handler class which sends log strings to a wx object
    """
    def __init__(self, wxDest=None):
        """
        Initialize the handler
        @param wxDest: the destination object to post the event to 
        @type wxDest: wx.Window
        """
        logging.Handler.__init__(self)
        self.wxDest = wxDest
        self.level = logging.DEBUG


    def flush(self):
        """
        does nothing for this handler
        """


    def emit(self, record):
        """
        Emit a record.
        """
        try:
            msg = self.format(record)
            evt = wxLogEvent(message=msg,levelname=record.levelname)            
            wx.PostEvent(self.wxDest,evt)
        except (KeyboardInterrupt, SystemExit):
            raise
        except:
            self.handleError(record)


class LogPanel(wx.Panel):
    def __init__(self, parent, *args, **kwargs):
        super(LogPanel, self).__init__(parent)

        # Attributes
        self.logTxt = wx.StaticText(self, wx.ID_ANY, "Instrument Log:")
        self.log = RichTextCtrl(self, -1, size=(-1,130), style=wx.TE_MULTILINE|wx.TE_READONLY)
        self.log.SetBackgroundColour('#B0D6B0')
        self.obs_logTxt = wx.StaticText(self, wx.ID_ANY, "Observing Comments:")
        self.obs_log = wx.TextCtrl(self, -1, size=(-1,75), style=wx.TE_MULTILINE)
        self.log_button = wx.Button(self, label="Log")
        self.log_button.Bind(wx.EVT_BUTTON, self.onLog)
        
        self.guidelogTxt = wx.StaticText(self, wx.ID_ANY, "Guiding Log:")
        self.guidelog = wx.TextCtrl(self, -1, size=(-1,130), style=wx.TE_MULTILINE|wx.TE_READONLY)
        self.guidelog.SetBackgroundColour('#B0D6B0')

        # Layout       
        self.__DoLayout()

        #Taken from http://wiki.wxpython.org/StyledTextCtrl%20Log%20Window%20Demo
        self.log._styles = [None]*32
        self.log._free = 1

        #EVT_WX_LOG_EVENT
        self.Bind(EVT_WX_LOG_EVENT, self.onLogEvent)
        
    def __DoLayout(self):
        mainSizer = wx.BoxSizer(wx.VERTICAL)
        instSizer = wx.BoxSizer(wx.VERTICAL)
        
        guideSizer = wx.FlexGridSizer(cols=1, hgap=5, vgap=5)
        guideSizer.AddGrowableCol(0)
        guideSizer.AddGrowableRow(0)
        
        instSizer.Add(self.logTxt, 0, wx.ALIGN_LEFT | wx.ALIGN_CENTER_VERTICAL)
        instSizer.Add(self.log, 1, wx.EXPAND | wx.ALIGN_CENTER_VERTICAL)
        instSizer.Add(self.obs_logTxt, 0, wx.ALIGN_LEFT | wx.ALIGN_CENTER_VERTICAL)
        instSizer.Add(self.obs_log, 0, wx.EXPAND)
        instSizer.Add(self.log_button, 0, wx.ALIGN_LEFT | wx.ALIGN_CENTER_VERTICAL)
                    
        guideSizer.Add(self.guidelogTxt, 0, wx.ALIGN_LEFT | wx.ALIGN_CENTER_VERTICAL)
        guideSizer.Add(self.guidelog, 0, wx.EXPAND | wx.ALIGN_CENTER_VERTICAL)            
                        
        mainSizer.Add(instSizer, 1, wx.EXPAND|wx.ALL, 5)
        mainSizer.Add(guideSizer, 0, wx.EXPAND|wx.ALL, 5)
        
        self.SetSizer(mainSizer)

    
    def onLog(self, event):
        msg = 'OBSERVER: ' + self.obs_log.GetValue()
        logging.info(msg)
        self.obs_log.SetValue('')

    def onLogEvent(self, event):
        colors = {
            'DEBUG'    :'black',
            'INFO'     :'black',
            'WARNING'  :'yellow',
            'ERROR'    :'red',
            'CRITICAL' : 'red'
            }
        msg = event.message.strip('\r') + '\n'
        self.log.SetInsertionPointEnd()
        self.log.BeginTextColour(colors[event.levelname])
        self.log.WriteText(msg)
        self.log.EndTextColour()
<<<<<<< HEAD
#        write(self.log, msg, c=colors[event.levelname])
#        self.log.AppendText(msg)
=======
>>>>>>> c8f7d271
        event.Skip()<|MERGE_RESOLUTION|>--- conflicted
+++ resolved
@@ -111,9 +111,4 @@
         self.log.BeginTextColour(colors[event.levelname])
         self.log.WriteText(msg)
         self.log.EndTextColour()
-<<<<<<< HEAD
-#        write(self.log, msg, c=colors[event.levelname])
-#        self.log.AppendText(msg)
-=======
->>>>>>> c8f7d271
         event.Skip()