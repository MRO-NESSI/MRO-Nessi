--- conflicted
+++ resolved
@@ -66,16 +66,12 @@
         msg = msg.data
         log_msg = []
         log_msg.append('['+msg['time']+'] '+msg['component']+':'+msg['event'])
-<<<<<<< HEAD
-        log_msg.append('\tSTATUS: '+msg['status']+'\n\tINFO: '+msg['msg'])
-=======
         log_msg.append('')
         if msg['status']:
             log_msg[1] += '\tSTATUS: '+msg['status']
         if msg['msg']:
             if msg['status']: log_msg[1] += '\n'
             log_msg[1] += '\tINFO: '+msg['msg']
->>>>>>> 8c148e1f
         self.log_evt(log_msg)
 
 def logevent(component, event, status, msg):
@@ -88,10 +84,6 @@
     event['time'] = time.strftime("%b.%d.%Y-%H:%M:%S")
     pub.sendMessage("logevent", event)
 
-<<<<<<< HEAD
-
-=======
->>>>>>> 8c148e1f
 """
 
     def open_log(self):
