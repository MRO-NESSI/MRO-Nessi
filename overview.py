import wx

<<<<<<< HEAD
from filterpanel import Wheel
from focusREI12 import FocusREI12
from focusREI34 import FocusREI34
=======
from filterpanel import FilterPanelOne
from focusREI import FocusREIPanel
>>>>>>> 73c8ebe6
from grismpanel import GrismPanel
from guideinfopanel import GuideInfoPanel
from kmirrorpanel import KmirrorPanel
from maskpanel import MaskPanel
from schematicpanel import SchematicPanel

class OverviewPanel(wx.Panel):
    def __init__(self, parent, *args, **kwargs):
        super(OverviewPanel, self).__init__(parent)
        
        # Attributes
        self.Schematic = SchematicPanel(self)
<<<<<<< HEAD
        self.Mask = Wheel(self, 'mask')
#        self.FilterOne = FilterPanelOne(self)
#        self.FilterTwo = FilterPanelTwo(self)
        self.FilterOne = Wheel(self, 'filter1')
        self.FilterTwo = Wheel(self, 'filter2')
        self.Grism = Wheel(self, 'grism')
=======
        self.Mask = MaskPanel(self)
        self.FilterOne = FilterPanelOne(self, 'Filter Panel One', ['J', 'H', 'K', 'Open'])
        self.FilterTwo = FilterPanelOne(self, 'Filter Panel Two', ['Open', 'Open', 'Open', 'Open'])
        self.Grism = GrismPanel(self)
>>>>>>> 73c8ebe6
        self.Kmirror = KmirrorPanel(self)
        self.GuideInfo = GuideInfoPanel(self)
        self.FocusREI12 = FocusREIPanel(self, 'Focus REI-1-2')
        self.FocusREI34 = FocusREIPanel(self, 'Focus REI-3-4')
        
        self.__DoLayout()

    def __DoLayout(self):
        ## Layout for this panel:
        ##
        ##    0               1
        ##   +---------------+---------------+
        ## 0 | k-mirror      | guiding       |
        ##   +---------------+---------------+
        ## 1 | schematic     | self.new_dec  |
        ##   +---------------+---------------+
        ##
        sbox = wx.StaticBox(self, label="")
        boxSizer = wx.StaticBoxSizer(sbox, wx.HORIZONTAL)
        sizer = wx.GridBagSizer(vgap=2, hgap=2)
        
        # Add controls to gridbag
        sizer.Add(self.Kmirror, pos=(0,0), span=(1,1), flag=wx.LEFT|wx.ALIGN_CENTER_VERTICAL)
        sizer.Add(self.FocusREI12, pos=(0,1), span=(1,1), flag=wx.LEFT|wx.ALIGN_BOTTOM)
        sizer.Add(self.GuideInfo, pos=(1,2), span=(1,1), flag=wx.LEFT|wx.ALIGN_CENTER_VERTICAL)
        sizer.Add(self.Schematic, pos=(1,0), span=(6,2), flag=wx.LEFT|wx.ALIGN_CENTER_VERTICAL)
        sizer.Add(self.FocusREI34, pos=(2,2), span=(1,1), flag=wx.LEFT|wx.ALIGN_BOTTOM)
        sizer.Add(self.Mask, pos=(3,2), span=(1,1), flag=wx.LEFT|wx.ALIGN_CENTER_VERTICAL)
        sizer.Add(self.FilterOne, pos=(4,2), span=(1,1), flag=wx.LEFT|wx.ALIGN_CENTER_VERTICAL)
        sizer.Add(self.FilterTwo, pos=(5,2), span=(1,1), flag=wx.LEFT|wx.ALIGN_CENTER_VERTICAL)
        sizer.Add(self.Grism, pos=(6,2), span=(1,1), flag=wx.LEFT|wx.ALIGN_CENTER_VERTICAL)
                
        
        # Add the grid bag to the static box and make everything fit
        boxSizer.Add(sizer, wx.EXPAND)
        self.SetSizerAndFit(boxSizer)<|MERGE_RESOLUTION|>--- conflicted
+++ resolved
@@ -1,13 +1,7 @@
 import wx
 
-<<<<<<< HEAD
-from filterpanel import Wheel
-from focusREI12 import FocusREI12
-from focusREI34 import FocusREI34
-=======
 from filterpanel import FilterPanelOne
 from focusREI import FocusREIPanel
->>>>>>> 73c8ebe6
 from grismpanel import GrismPanel
 from guideinfopanel import GuideInfoPanel
 from kmirrorpanel import KmirrorPanel
@@ -20,19 +14,12 @@
         
         # Attributes
         self.Schematic = SchematicPanel(self)
-<<<<<<< HEAD
         self.Mask = Wheel(self, 'mask')
 #        self.FilterOne = FilterPanelOne(self)
 #        self.FilterTwo = FilterPanelTwo(self)
         self.FilterOne = Wheel(self, 'filter1')
         self.FilterTwo = Wheel(self, 'filter2')
         self.Grism = Wheel(self, 'grism')
-=======
-        self.Mask = MaskPanel(self)
-        self.FilterOne = FilterPanelOne(self, 'Filter Panel One', ['J', 'H', 'K', 'Open'])
-        self.FilterTwo = FilterPanelOne(self, 'Filter Panel Two', ['Open', 'Open', 'Open', 'Open'])
-        self.Grism = GrismPanel(self)
->>>>>>> 73c8ebe6
         self.Kmirror = KmirrorPanel(self)
         self.GuideInfo = GuideInfoPanel(self)
         self.FocusREI12 = FocusREIPanel(self, 'Focus REI-1-2')
