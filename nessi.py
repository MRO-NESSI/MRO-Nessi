--- conflicted
+++ resolved
@@ -86,19 +86,11 @@
             break
         else:
             pass
-<<<<<<< HEAD
-try:
-    fill_socket_list()
-except:
-    open_sockets=[0]
-    logging.critical('Connection to the Newport controller failed.')
 
 @timeout(10)
 def close_sockets():
     for i in range(len(open_sockets)):
         x.TCP_CloseSocket(open_sockets[i])
-=======
->>>>>>> a46a7a71
                         
 class MainNessiFrame(wx.Frame):
     """Main Window for Nessi Controll Software."""
@@ -227,6 +219,8 @@
         fill_socket_list()
     except:
         open_sockets=[0]
+        logging.critical('Connection to the Newport controller failed.')     
+
     ################Main Frame################
     main = MainNessiFrame()
     splash.Destroy() #Kill splash
