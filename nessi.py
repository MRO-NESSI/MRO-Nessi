#!/usr/bin/env python
"""
 Control software for NESSI
 
 author:       Luke Schmidt, Matt Napolitano, Tyler Cecil
 author_email: lschmidt@nmt.edu
"""

__author__ = 'Luke Schmidt, Matt Napolitano, Tyler Cecil'
__date__ = '2013'

from random import randint
import sys
import time
import wx
from wx.lib.pubsub import Publisher as pub

from overviewtab.overview import OverviewPanel
from kmirrortab.kmirror import KMirrorPanel
from guidepaneltab.guiding import GuidingPanel
from settingstab.settings import SettingsPanel
from logtab.log import LogPanel
from emergency import EmergencyPanel

DEBUG = False

################# Master Dictionary for Instrument State #######################
keywords = {"OBSERVER"  : "Observer",
            "INST"      : "NESSI",
            "TELESCOP"  : "MRO 2.4m",
            "FILENAME"  : "default",
            "IMGTYPE"   : "imgtyp",
            "RA"        : "TCS down" ,   
            "DEC"       : "TCS down",  
            "AIRMASS"   : "TCS down",       
            "TELALT"    : "TCS down",
            "TELAZ"     : "TCS down",
            "TELFOCUS"  : "TCS down",
            "PA"        : "TCS down",
            "JD"        : "TCS down",
            "GDATE"     : "TCS down",
            "WINDVEL"   : "No Env data",
            "WINDGUST"  : "No Env data",
            "WINDDIR"   : "No Env data",
            "REI12"     : 0.0, # focus position
            "REI34"     : 0.0, # focus position
            "MASK"      : "None",
            "FILTER1"   : "None",
            "FILTER2"   : "None",
            "GRISM"     : "None",
            "EXP"       : 0.0,
            "CAMTEMP"   : 0.0,
            "CTYPE1"    : "RA---TAN",
            "CTYPE2"    : "DEC--TAN",
            "CRPIX1"    : 512.0,
            "CRPIX2"    : 512.0,
            "CDELT1"    : 0.0, 
            "CDELT2"    : 0.0,
            "CRVAL1"    : 0.0, 
            "CRVAL2"    : 0.0,
            "CROTA2"    : 0.0
            }
                        
class MainNessiFrame(wx.Frame):
    """Main Window for Nessi Controll Software."""

    def __init__(self):
        wx.Frame.__init__(self, None, title="NESSI Controller", size=(850,875))
        
        #add nessi package to path
        sys.path.append("./")

        #Build Frame
        self.create_menus()
        self.statusbar=self.CreateStatusBar()
        
        #Init Notebook panel
        p = wx.Panel(self)
        nb = wx.Notebook(p, style=wx.NB_RIGHT)

        #Make tabs
        page1 = OverviewPanel(nb)
        page2 = KMirrorPanel(nb)
        page3 = GuidingPanel(nb)
        page4 = SettingsPanel(nb)
        page5 = LogPanel(nb)
        page6 = EmergencyPanel(nb)

        #Add tabs to notebook
        nb.AddPage(page1, "Overview")
        nb.AddPage(page2, "K-Mirror")
        nb.AddPage(page3, "Guiding")
        nb.AddPage(page4, "Settings")
        nb.AddPage(page5, "Log")
        nb.AddPage(page6, "Panic")

        # Add icon
        path = "media/nessi.png"
        icon = wx.Icon(path, wx.BITMAP_TYPE_PNG)
        self.SetIcon(icon)
        
        pub.subscribe(self.change_statusbar, 'change_statusbar')
        
        #Place notebook panel into a sizer
        sizer = wx.BoxSizer()
        sizer.Add(nb, 1, wx.EXPAND)
        p.SetSizer(sizer)
<<<<<<< HEAD
        
    def change_statusbar(self, msg):
        print 'I did a very cool thing'
        self.SetStatusText(msg.data)
=======

        self.statusbar.SetStatusText("Welcome to NESSI!")

    def change_statusbar(self, msg):
        print msg.data
        self.statusbar.SetStatusText(msg.data)
>>>>>>> 8c148e1f
        
    def create_menus(self):
        menuBar = wx.MenuBar()

        # Attributes
        FileMenu = wx.Menu()
        about_item   = FileMenu.Append(wx.ID_ABOUT, text="&About NESSI Controller")
        quit_item    = FileMenu.Append(wx.ID_EXIT, text="&Quit")
        
        # Event Handlers
        self.Bind(wx.EVT_MENU, self.OnAbout, about_item)
        self.Bind(wx.EVT_MENU, self.OnQuit, quit_item)
        
        menuBar.Append(FileMenu, "&File")
        self.SetMenuBar(menuBar)

    def OnQuit(self, event=None):
        self.Close()
        
    def OnAbout(self, event=None):
        info = wx.AboutDialogInfo()
        info.SetName('NESSI Controller')
        info.SetVersion('0.1')
        info.SetDescription('NESSI Controller is an interface to the New Mexico Tech Extrasolar Spectroscopic Survey Instrument. Email lschmidt@nmt.edu with questions.')
        info.SetCopyright('(C) 2013 Luke Schmidt, Matt Napolitano, Tyler Cecil, NMT/MRO')

        wx.AboutBox(info)

if __name__ == "__main__":
    app = wx.App()
    MainNessiFrame().Show()
    app.MainLoop()<|MERGE_RESOLUTION|>--- conflicted
+++ resolved
@@ -9,7 +9,6 @@
 __author__ = 'Luke Schmidt, Matt Napolitano, Tyler Cecil'
 __date__ = '2013'
 
-from random import randint
 import sys
 import time
 import wx
@@ -105,19 +104,12 @@
         sizer = wx.BoxSizer()
         sizer.Add(nb, 1, wx.EXPAND)
         p.SetSizer(sizer)
-<<<<<<< HEAD
-        
-    def change_statusbar(self, msg):
-        print 'I did a very cool thing'
-        self.SetStatusText(msg.data)
-=======
 
         self.statusbar.SetStatusText("Welcome to NESSI!")
 
     def change_statusbar(self, msg):
         print msg.data
         self.statusbar.SetStatusText(msg.data)
->>>>>>> 8c148e1f
         
     def create_menus(self):
         menuBar = wx.MenuBar()
