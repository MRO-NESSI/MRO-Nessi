#!/usr/bin/env python

import usb
import time
DEBUG = True
interface = 0

# To get this module you will need to download it and install it yourself.  The correct version is not in the package manager.  The package is pyUSB 1.0 


#To find the usb devices I use the command 'lsusb' in the terminal to list the devices. This will list the bus number, device number, IDs, and manufacturer of all devices including internal devices. 

# The controllers are the Future Technology Devices International, Ltd devices. Via the last command I determined that the Vendor ID is 0x0403 and the Product ID is 0xFAF0. This populates the varible 'controllers' with all of the motor controllers present.
controllers = usb.core.find(find_all=True,idVendor=0x0403)

# This seperates the controllers into two variables for convenience.
con0=controllers[0]
con1=controllers[1]

if DEBUG:
	if con0 is None:
		print "Controller 1 not found."
	else:
		print "Controller 1 found.", con0

	if con1 is None:
		print "Controller 2 not found."
	else:
		print "Controller 2 found.", con1

# This try except block releases the kernels hold on the controllers so we can interface with it. If the device has already been detached then it will throw an exception [Errno 2] device not found.  We just ignore that exception since I didn't feel like spending too much time dealing with this and it just confirms that the kernel does not have a handle on the devices. The input to the function is the interface which is 0 for both devices.

if DEBUG:
	print "Detaching Kernel Drivers"

try:
    con0.detach_kernel_driver(0)
    time.sleep(0.1)
    con1.detach_kernel_driver(0)
    time.sleep(0.1)
except usb.core.USBError:
	pass

# Now we are setting the configuration for the controllers.  I am just using the default configuration for each motor which is why I pass no arguments.  The call can accept which specific configuration to use.  If the devices are not configured you cannot access them.
con0.set_configuration()
time.sleep(0.1)
con1.set_configuration()
time.sleep(0.1)

#if DEBUG:
#	print "claiming devices"

#usb.util.claim_interface(con0, interface)
#usb.util.claim_interface(con1, interface)

# This code iterates over some properties of the devices.  I do not use these too much except ep.bEndointAddress which is 0x02 for both of them.  These can be accessed individually using assignments like cfg=con0[0], intf=[(0,0)], ep=intf[2], etc. the direct assignments are useful when testing things real time in the python interpreter.

if DEBUG:
	print 'con0'
	print 'bLength', con0.bLength
	print 'NumConfigs', con0.bNumConfigurations
	print 'DeviceClass', con0.bDeviceClass
	for cfg in con0:
		print str(cfg.bConfigurationValue)
		for intf in cfg:
		    print '\t' + str(intf.bInterfaceNumber) + ',' + str(intf.bAlternateSetting)
		    for ep in intf:
		        print '\t\t' + str(ep.bEndpointAddress)

	print 'con1'
	print 'bLength',con1.bLength
	print 'NumConfigs', con1.bNumConfigurations
	print 'DeviceClass', con1.bDeviceClass
	for cfg in con1:
		print str(cfg.bConfigurationValue)
		for intf in cfg:
		    print '\t' + str(intf.bInterfaceNumber) + ',' + str(intf.bAlternateSetting)
		    for ep in intf:
		        print '\t\t' + str(ep.bEndpointAddress)

# Now I define some messages.  These should be hex arrays.  The values below are just samples from the manual.  I do not know if they are correct.  These need to obey intels endianness so the the hex string 0xC350 would look like [0x50, 0xC3, 0x00, 0x00] in a 4 byte array.  The convention used is outlined in the APT_Communications_Protocol_Rev 6.pdf available on their website.
#flash led
msg1=[0x23, 0x02, 0x00, 0x00, 0x50, 0x01]
#small movement
msg2=[0x48, 0x04, 0x01, 0x00, 0xA2, 0x01, 0x01, 0x00, 0x50, 0xC3, 0x00, 0x00]
#enable channel
msg3=[0x10, 0x02, 0x01, 0x01, 0x50, 0x01]

#read one byte at a time for a while
start = time.time()
while time.time() < start+2.0:
    r0 = con0.read(0x81, 6)
    r1 = con1.read(0x81, 6)
    print r0, r1
    time.sleep(0.5)
    
# Now I am trying to write a message to each of the controllers and print the number of bytes written. The inputs are the endpoint address of each controller which is ep.bEndpointAddress=0x02 for both.
<<<<<<< HEAD
s0=con0.write(0x02, msg1)
s1=con1.write(0x02, msg1)
print s0, s1

t0=con0.write(0x02, msg2)
t1=con1.write(0x02, msg2)
print t0, t1
=======
s0=con0.write(0x02, msg1, 0)
time.sleep(0.1)
s1=con1.write(0x02, msg1, 0)
time.sleep(0.1)
print s0, s1

#e0=con0.write(0x02, msg3, 0)
#e1=con1.write(0x02, msg3, 0)
#print e0, e1
#t0=con0.write(0x02, msg2, 0)
#t1=con1.write(0x02, msg2, 0)
#print t0, t1
>>>>>>> 5117ae94

# Now I am trying to read the buffer for each device as ideally msg2 would have returned some data.  I am reading off 20 bytes from each controller.
start = time.time()
while time.time() < start+2.0:
    w0=con0.read(0x81, 6)
    w1=con1.read(0x81, 6)
    print w0, w1
    time.sleep(0.5)<|MERGE_RESOLUTION|>--- conflicted
+++ resolved
@@ -95,15 +95,6 @@
     time.sleep(0.5)
     
 # Now I am trying to write a message to each of the controllers and print the number of bytes written. The inputs are the endpoint address of each controller which is ep.bEndpointAddress=0x02 for both.
-<<<<<<< HEAD
-s0=con0.write(0x02, msg1)
-s1=con1.write(0x02, msg1)
-print s0, s1
-
-t0=con0.write(0x02, msg2)
-t1=con1.write(0x02, msg2)
-print t0, t1
-=======
 s0=con0.write(0x02, msg1, 0)
 time.sleep(0.1)
 s1=con1.write(0x02, msg1, 0)
@@ -116,7 +107,6 @@
 #t0=con0.write(0x02, msg2, 0)
 #t1=con1.write(0x02, msg2, 0)
 #print t0, t1
->>>>>>> 5117ae94
 
 # Now I am trying to read the buffer for each device as ideally msg2 would have returned some data.  I am reading off 20 bytes from each controller.
 start = time.time()
