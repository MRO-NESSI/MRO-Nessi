import newport as np
from instrument.component import InstrumentComponent, InstrumentError

class DewarWheel(InstrumentComponent):
    """Represents a Newport controlled wheel in the dewar.

    Methods:
        home
        initialize
        kill
        move
    """

    def __init__(self, instrument, name, sockets, positions):
        """Connects to, initializes, and homes a specified wheel in 
        the dewar. 

        Arguments:
            instrument -- Copy of the NESSI instrument -> Instrument
            name       -- Name of the wheel to control -> str 
            sockets    -- List of integers representing TCP sockets ->[Int]
            positions  -- Possible positions for the wheel -> [str]

        Raises:
             InstrumentError
        """

        super(DewarWheel, self).__init__(instrument)
        
        self.instrument  = instrument
        self.name        = name
        self.controller  = instrument.newport
        self.sockets     = sockets
        self.home_pos    = 0
        self.current_pos = 0
        self.positions   = positions

        self.initialize()
#        self.home()

    @property
    def position(self):
        """Returns the name of the current position."""

        return self.positions[self.current_pos]

    def move(self, selected_pos):
        """Moves the wheel to a selected position.
            
        Arguments:
            selected_pos -- Which position to move to. -> int

        Raises:
            InstrumentError
        
        Returns:
            self.current_pos -- The current position of the wheel. -> int
        """
        try:
            with self.lock:
<<<<<<< HEAD
                self.current_pos = np.NewportWheelMove(self.controller, 
                                                   self.name, self.sockets[0],
=======
                self.current_pos = np.NewportWheel(self.controller, 
                                                   self.name, 
                                                   self.sockets[0],
>>>>>>> 458911b8
                                                   self.current_pos, 
                                                   selected_pos)
                return self.current_pos

        except Exception as e:
            raise InstrumentError('An error occured during a movement of'
                                  ' the' + self.name + '\n The following '
                                  ' error was raised...\n %s' % repr(e))  

    def home(self):
        """Homes the wheel.
            
        Arguments:
            None

        Raises:
            InstrumentError

        Returns:
            None
        """
        try:
            with self.lock:
<<<<<<< HEAD
                self.current_pos = np.NewportWheelHome(self.controller, 
                                                   self.name, self.sockets[0])

=======
                self.current_pos = np.NewportWheel(self.controller, 
                                                   self.name, self.sockets[0],
                                                   0, 0, True)
>>>>>>> 458911b8
        except Exception as e:
            raise InstrumentError('An error occured during a homing of'
                                  ' the' + self.name + '\n The following '
                                  ' error was raised...\n %s' % repr(e))       
    
    def kill(self):
        """Stops motion. Called by a kill_all.
            
        Arguments:
            None

        Raises:
            InstrumentError
        
        Returns:
            None
        """
        try:
            np.NewportKill(self.controller, self.name, self.sockets[1])

        except Exception as e:
            raise InstrumentError('An error occured during a kill sequence of'
                                  ' the' + self.name + '\n The following '
                                  ' error was raised...\n %s' % repr(e))

    def initialize(self):
        """Initializes the motor.
            
        Arguments:
            None

        Raises:
            InstrumentError
        
        Returns:
            None
        """
        try:
            with self.lock:
                np.NewportInitialize(self.controller, self.name,
                                     self.sockets[0], self.home_pos)
        #TODO: We shouldn't have a catchall here!
        except Exception as e:
            raise InstrumentError('An error occured during initialization of'
                                  ' the' + self.name + '\n The following '
                                  ' error was raised...\n %s' % repr(e))<|MERGE_RESOLUTION|>--- conflicted
+++ resolved
@@ -58,14 +58,8 @@
         """
         try:
             with self.lock:
-<<<<<<< HEAD
                 self.current_pos = np.NewportWheelMove(self.controller, 
                                                    self.name, self.sockets[0],
-=======
-                self.current_pos = np.NewportWheel(self.controller, 
-                                                   self.name, 
-                                                   self.sockets[0],
->>>>>>> 458911b8
                                                    self.current_pos, 
                                                    selected_pos)
                 return self.current_pos
@@ -89,15 +83,9 @@
         """
         try:
             with self.lock:
-<<<<<<< HEAD
                 self.current_pos = np.NewportWheelHome(self.controller, 
                                                    self.name, self.sockets[0])
 
-=======
-                self.current_pos = np.NewportWheel(self.controller, 
-                                                   self.name, self.sockets[0],
-                                                   0, 0, True)
->>>>>>> 458911b8
         except Exception as e:
             raise InstrumentError('An error occured during a homing of'
                                   ' the' + self.name + '\n The following '
